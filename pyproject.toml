[tool.poetry]
name = "FANTASIA"
<<<<<<< HEAD
version = "4.0.0"
=======
version = "3.0.1"
>>>>>>> d21b8f21
description = "Functional ANnoTAtion based on embedding space SImilArity"
authors = ["Francisco Miguel Pérez Canales <frapercan1@alum.us.es>"]
readme = "README.md"

[tool.poetry.scripts]
fantasia = "fantasia.main:main"

[tool.poetry.dependencies]
python = ">=3.12,<4.0"
docopt = "^0.6.2"
parasail = "^1.3.4"
ete3 = "^3.1.3"
scipy = "^1.16.0"
protein-information-system = "^3.0.0"
goatools = "^1.4.12"
polars = "^1.33.1"
pyarrow = "^21.0.0"



[tool.poetry.group.dev.dependencies]
pytest = "^7.2.2"
coverage = {extras = ["toml"], version = "^7.2.1"}
flake8 = "^6.0.0"
flake8-bugbear = "^23.2.13"
taskipy = "^1.10.3"
sphinx = "^7.2.6"
sphinx-rtd-theme = "^1.2.0"
furo = "^2024.8.6"
sphinx-copybutton = "^0.5.2"
sphinx-design = "^0.6.1"
shibuya = "^2025.9.24"







[tool.coverage.run]
omit = ["*/site-packages/*"]

[tool.coverage.report]
fail_under = 95

[tool.taskipy.tasks]
html_docs = "make html -C docs"
lint = "poetry run flake8 fantasia"
coverage = "poetry run coverage run -m --source=fantasia pytest tests && poetry run coverage report -m"



[build-system]
requires = ["poetry-core>=1.0.0"]
build-backend = "poetry.core.masonry.api"
<|MERGE_RESOLUTION|>--- conflicted
+++ resolved
@@ -1,10 +1,7 @@
 [tool.poetry]
 name = "FANTASIA"
-<<<<<<< HEAD
 version = "4.0.0"
-=======
-version = "3.0.1"
->>>>>>> d21b8f21
+
 description = "Functional ANnoTAtion based on embedding space SImilArity"
 authors = ["Francisco Miguel Pérez Canales <frapercan1@alum.us.es>"]
 readme = "README.md"
